# SnapAI ⚡

> AI-powered icon generation for React Native & Expo developers

Create stunning app icons in seconds using OpenAI's latest image generation models. Perfect for developers who want professional icons without the design hassle! 🎨

## ✨ Features

🚀 **Lightning Fast** - Generate icons in seconds, not hours  
🎯 **iOS Optimized** - Perfect for App Store requirements  
🛡️ **Privacy First** - Zero data collection, API keys stay local  
📱 **Multiple Sizes** - Square, landscape, and portrait formats  
💎 **HD Quality** - Crystal clear icons for any device  
🔧 **Developer Friendly** - Simple CLI, perfect for CI/CD

## 🚀 Full Video Tutorial

<a href="https://youtu.be/R4hvt8iz_rE">
  <img src="https://i.ytimg.com/vi_webp/R4hvt8iz_rE/maxresdefault.webp" height="380" alt="YouTube Video Preview">
</a>

### Installation

```bash
# Install globally
npm install -g snapai

# Or use directly (no installation)
npx snapai
```

> [!IMPORTANT]  
> You'll need an OpenAI API key to generate icons. Get one at [platform.openai.com](https://platform.openai.com) - it costs ~$0.04 per icon!

### Setup Your API Key

```bash
snapai config --api-key sk-your-openai-api-key-here
```

### Generate Your First Icon! 🎉

```bash
snapai icon --prompt "minimalist weather app with sun and cloud"
```

## 🎨 See It In Action

**Real icons generated with SnapAI:**

| Prompt                                                                                                            | Result                                                       | Command                                                                              |
| ----------------------------------------------------------------------------------------------------------------- | ------------------------------------------------------------ | ------------------------------------------------------------------------------------ |
| `glass-like color-wheel flower made of eight evenly spaced, semi-transparent petals`                              | ![Flower Icon](test-icons/icon-1750560657796.png)            | `snapai icon --prompt "glass-like color-wheel flower..."`                            |
| `glass-like sound wave pattern made of five curved, semi-transparent layers flowing in perfect harmony`           | ![Sound Wave Icon](test-icons/icon-sound-wave.png)           | `snapai icon --prompt "glass-like sound wave pattern..."`                            |
| `glass-like speech bubble composed of three overlapping, semi-transparent rounded rectangles with soft gradients` | ![Messaging Icon](test-icons/icon-messaging.png)             | `snapai icon --prompt "glass-like speech bubble..."`                                 |
| `glass-like camera aperture made of six triangular, semi-transparent blades forming a perfect hexagonal opening`  | ![Camera Glass Icon](test-icons/icon-camera-glass.png)       | `snapai icon --prompt "glass-like camera aperture..."`                               |
| `stylized camera lens with concentric circles in warm sunset colors orange pink and coral gradients`              | ![Camera Retro Icon](test-icons/icon-lens-retro.png)         | `snapai icon --prompt "stylized camera lens with concentric circles..."`             |
| `neon-outlined calculator with electric blue glowing numbers`                                                     | ![Neon Calculator Icon](test-icons/icon-calculator-neon.png) | `snapai icon --prompt "neon-outlined calculator with electric blue glowing numbers"` |

**Style-specific examples:**

| Prompt                                                                             | Result                                         | Command                                                            |
| ---------------------------------------------------------------------------------- | ---------------------------------------------- | ------------------------------------------------------------------ |
| `minimalist terminal with clean black background and white command prompt symbols` | ![Minimalist Terminal](test-icons/minimal.png) | `snapai icon --prompt "minimalist terminal..." --style minimalism` |
| `premium play button with glossy green surface and glass-like reflections`         | ![Glassy Play Button](test-icons/glassy.png)   | `snapai icon --prompt "premium play button..." --style glassy`     |
| `retro arcade joystick with pixelated red ball and classic gaming aesthetic`       | ![Pixel Joystick](test-icons/pixel.png)        | `snapai icon --prompt "retro arcade joystick..." --style pixel`    |

## 🎨 Amazing Example Prompts

Try these proven prompts that create stunning icons:

```bash
# Glass-like design (trending!)
snapai icon --prompt "glass-like color-wheel flower made of eight evenly spaced, semi-transparent petals forming a perfect circle"

# Minimalist apps
snapai icon --prompt "minimalist calculator app with clean geometric numbers and soft gradients"
snapai icon --prompt "fitness tracker app with stylized running figure using vibrant gradient colors"

# Creative concepts
snapai icon --prompt "weather app with glass-like sun and translucent cloud elements"
snapai icon --prompt "music player app with abstract sound waves in soft pastel hues"
snapai icon --prompt "banking app with secure lock symbol and professional gradients"

# Style-specific examples
snapai icon --prompt "minimalist calculator app with clean geometric numbers and soft blue gradients" --style minimalism
snapai icon --prompt "premium music player with glass-like sound waves and translucent purple elements" --style glassy
snapai icon --prompt "cyberpunk gaming app with electric neon borders and glowing green accents" --style neon
snapai icon --prompt "retro indie game with pixelated rocket ship and 8-bit style stars" --style pixel
snapai icon --prompt "modern Android app with Material Design floating action button and bold colors" --style material
```

## 🛠️ Command Reference

### Generate Icons

#### Basic Usage

```bash
# Basic usage
snapai icon --prompt "modern fitness tracker with heart rate monitor and clean geometric design"

# Custom output directory
snapai icon --prompt "professional banking app with secure lock icon and elegant blue gradients" --output ./assets/icons

# High quality (costs 2x but worth it!)
snapai icon --prompt "premium social media app with camera icon and vibrant gradient background" --quality hd

# Different sizes
snapai icon --prompt "wide landscape banner with company logo and modern typography" --size 1536x1024
snapai icon --prompt "tall portrait icon with vertical app interface and clean layout" --size 1024x1536

# Different styles
snapai icon --prompt "minimalist calculator with clean white background and subtle blue accents" --style minimalism
snapai icon --prompt "premium music player with glass-like equalizer bars and translucent elements" --style glassy
snapai icon --prompt "futuristic weather app with neon cloud icons and electric blue glow effects" --style neon
```

#### Advanced Options

##### Model Selection

```bash
# Use GPT-Image-1 (default, best quality)
snapai icon --prompt "professional task manager with checkmark icon and clean minimalist design" --model gpt-image-1

# Use DALL-E 3 (creative, artistic)
snapai icon --prompt "artistic photo editing app with paintbrush and vibrant color palette" --model dall-e-3

# Use DALL-E 2 (fast, cost-effective)
snapai icon --prompt "simple note-taking app with pencil icon and clean white background" --model dall-e-2
```

##### Multiple Images

```bash
# Generate 3 variations (gpt-image-1 only)
snapai icon --prompt "modern fitness app with dumbbell icon and energetic design" --num-images 3

# Generate 5 variations with high quality
snapai icon --prompt "professional company logo with geometric shapes and modern typography" --num-images 5 --quality high
```

##### Background & Format

```bash
# Transparent background (gpt-image-1 only)
snapai icon --prompt "modern company logo with geometric shapes and clean typography" --background transparent --output-format png

# Different output formats (gpt-image-1 only)
snapai icon --prompt "wide web banner with company branding and call-to-action elements" --output-format webp
snapai icon --prompt "professional headshot with clean background and business attire" --output-format jpeg
```

##### Style Selection

```bash
# Minimalist design (clean, Apple-inspired)
snapai icon --prompt "minimalist calculator with clean white background and subtle blue number buttons" --style minimalism

# Glass-like aesthetic (semi-transparent, premium)
snapai icon --prompt "premium music player with glass-like equalizer bars and translucent purple elements" --style glassy

# Neon cyberpunk style (electric colors, glowing)
snapai icon --prompt "futuristic gaming app with neon laser effects and electric green glow" --style neon

# Material Design (Google's design language)
snapai icon --prompt "modern Android app with Material Design floating action button and bold orange accent" --style material

# Pixel art (retro 8-bit/16-bit gaming)
snapai icon --prompt "retro indie game with pixelated spaceship and 8-bit style starfield background" --style pixel
```

##### Quality & Moderation

```bash
# Ultra-high quality (gpt-image-1)
snapai icon --prompt "professional banking app with secure lock icon and elegant gold gradients" --quality high

# Lower content filtering (gpt-image-1 only)
snapai icon --prompt "edgy gaming app with dark theme and bold red accent colors" --moderation low
```

#### All Available Flags

| Flag              | Short | Options                               | Default       | Description                          |
| ----------------- | ----- | ------------------------------------- | ------------- | ------------------------------------ |
| `--prompt`        | `-p`  | text                                  | _required_    | Description of the icon to generate  |
| `--output`        | `-o`  | path                                  | `./assets`    | Output directory for generated icons |
| `--model`         | `-m`  | `gpt-image-1`, `dall-e-3`, `dall-e-2` | `gpt-image-1` | AI model to use                      |
| `--size`          | `-s`  | See sizes table below                 | `1024x1024`   | Icon size (model-dependent)          |
| `--quality`       | `-q`  | See quality table below               | `auto`        | Image quality (model-dependent)      |
| `--background`    | `-b`  | `transparent`, `opaque`, `auto`       | `auto`        | Background type (gpt-image-1 only)   |
| `--output-format` | `-f`  | `png`, `jpeg`, `webp`                 | `png`         | Output format (gpt-image-1 only)     |
| `--num-images`    | `-n`  | 1-10                                  | `1`           | Number of images (dall-e-3 max: 1)   |
| `--moderation`    |       | `low`, `auto`                         | `auto`        | Content filtering (gpt-image-1 only) |
| `--raw-prompt`    |       | boolean                               | `false`       | Skip iOS enhancement                 |
<<<<<<< HEAD
| `--style`         |       | See style table below                 | _none_        | Icon design style                    |
=======
>>>>>>> 3a151f32

#### Model Comparison

| Feature             | GPT-Image-1                           | DALL-E 3                        | DALL-E 2                    |
| ------------------- | ------------------------------------- | ------------------------------- | --------------------------- |
| **Quality**         | ⭐⭐⭐⭐⭐                            | ⭐⭐⭐⭐                        | ⭐⭐⭐                      |
| **Speed**           | ⭐⭐⭐⭐                              | ⭐⭐⭐                          | ⭐⭐⭐⭐⭐                  |
| **Cost**            | Medium                                | High                            | Low                         |
| **Sizes**           | 1024x1024, 1536x1024, 1024x1536, auto | 1024x1024, 1792x1024, 1024x1792 | 256x256, 512x512, 1024x1024 |
| **Quality Options** | auto, high, medium, low               | standard, hd                    | standard only               |
| **Multiple Images** | 1-10                                  | 1 only                          | 1-10                        |
| **Transparent BG**  | ✅                                    | ❌                              | ❌                          |
| **Format Options**  | png, jpeg, webp                       | png only                        | png only                    |

#### Size Guide

**GPT-Image-1 & DALL-E 2:**

- `1024x1024` - Square (perfect for app icons)
- `1536x1024` - Landscape
- `1024x1536` - Portrait
- `auto` - Let AI decide best size (gpt-image-1 only)

**DALL-E 3:**

- `1024x1024` - Square
- `1792x1024` - Wide landscape
- `1024x1792` - Tall portrait

**DALL-E 2:**

- `256x256` - Small square
- `512x512` - Medium square
- `1024x1024` - Large square

#### Quality Guide

**GPT-Image-1:**

- `auto` - AI optimizes quality vs speed
- `high` - Maximum quality, slower
- `medium` - Balanced quality and speed
- `low` - Fast generation, lower quality

**DALL-E 3:**

- `standard` - Good quality, faster
- `hd` - High definition, costs 2x more

**DALL-E 2:**

<<<<<<< HEAD
- `standard` - Only option available
=======
- API does not support quality option
>>>>>>> 3a151f32

#### Style Guide

SnapAI offers 14 distinct visual styles to match your app's personality and target audience:

| Style                | Description                                                                                       | Best For                                          | Example Use                |
| -------------------- | ------------------------------------------------------------------------------------------------- | ------------------------------------------------- | -------------------------- |
| **minimalism**       | Clean, simple lines with maximum 2-3 colors. Ultra-clean, Apple-inspired minimalism.              | Productivity apps, utilities, professional tools  | `--style minimalism`       |
| **glassy**           | Glass-like, semi-transparent elements with soft color blending. Modern, premium glass aesthetic.  | Social apps, media players, lifestyle apps        | `--style glassy`           |
| **woven**            | Textile-inspired patterns with woven textures and organic flowing lines. Warm, tactile materials. | Craft apps, lifestyle, wellness, organic products | `--style woven`            |
| **geometric**        | Only geometric shapes with bold, angular compositions. Mathematical precision and symmetry.       | Finance apps, productivity, technical tools       | `--style geometric`        |
| **neon**             | Electric neon colors with glowing effects. Cyberpunk, futuristic aesthetic.                       | Gaming apps, tech tools, nightlife apps           | `--style neon`             |
| **gradient**         | Smooth, vibrant gradients as primary design element. Modern, Instagram-inspired aesthetic.        | Social media, photo apps, creative tools          | `--style gradient`         |
| **flat**             | Solid colors, no gradients, no shadows. Clean, modern, Microsoft-inspired flat design.            | Business apps, utilities, professional tools      | `--style flat`             |
| **material**         | Google Material Design principles with bold colors and geometric shapes.                          | Android apps, Google services, productivity       | `--style material`         |
| **ios-classic**      | Traditional iOS design with subtle gradients and Apple's signature color palette.                 | iOS apps, Apple ecosystem, premium apps           | `--style ios-classic`      |
| **android-material** | Android Material Design 3 with dynamic colors and modern Android styling.                         | Android apps, Google services, modern mobile      | `--style android-material` |
| **pixel**            | Pixel-perfect, retro 8-bit/16-bit game art style with sharp, blocky pixels.                       | Indie games, retro apps, nostalgic tools          | `--style pixel`            |
| **game**             | Vibrant, energetic gaming aesthetics with bold colors and playful elements.                       | Mobile games, gaming platforms, entertainment     | `--style game`             |
| **clay**             | Soft, malleable clay-like textures with organic, handcrafted appearance.                          | Kids apps, creative tools, playful utilities      | `--style clay`             |
| **holographic**      | Iridescent, rainbow-shifting colors with metallic finishes and prismatic effects.                 | Futuristic apps, AR/VR, premium tech              | `--style holographic`      |

##### Style Examples

```bash
# Clean productivity app
snapai icon --prompt "minimalist task manager with clean white checkmark icon and subtle blue accent" --style minimalism

# Premium social media app
snapai icon --prompt "premium photo sharing app with glass-like camera icon and translucent elements" --style glassy

# Retro gaming app
snapai icon --prompt "retro space shooter with pixelated rocket ship and 8-bit style stars" --style pixel

# Modern Android app
snapai icon --prompt "modern weather app with sun and cloud icons using Material Design principles" --style android-material

# Futuristic AR app
snapai icon --prompt "futuristic augmented reality app with holographic glasses and rainbow effects" --style holographic
```

> [!TIP]
> Combine styles with different models for unique results! Try `--style neon --model dall-e-3` for creative cyberpunk designs or `--style minimalism --model gpt-image-1 --quality high` for ultra-clean professional icons.

### Configuration

```bash
snapai config --show              # Check your setup
snapai config --api-key YOUR_KEY  # Set/update API key
```

> [!NOTE]  
> Icons are saved as PNG files with timestamps. Perfect for version control!

## 🔐 Privacy & Security

**Your data stays yours** 🛡️

- ✅ **Zero tracking** - We collect absolutely nothing
- ✅ **Local storage** - API keys never leave your machine
- ✅ **No telemetry** - No analytics, no phone-home
- ✅ **Open source** - Inspect every line of code
- ✅ **No accounts** - Just install and use

> [!WARNING]  
> Keep your OpenAI API key secure! Never commit it to version control or share it publicly.

## 💰 Pricing

**SnapAI is 100% free!** You only pay OpenAI for generation:

### Model Pricing

| Model           | Quality     | Size      | Price per Image | Best For                |
| --------------- | ----------- | --------- | --------------- | ----------------------- |
| **GPT-Image-1** | auto/medium | 1024x1024 | ~$0.04          | Balanced quality & cost |
| **GPT-Image-1** | high        | 1024x1024 | ~$0.08          | Professional icons      |
| **GPT-Image-1** | low         | 1024x1024 | ~$0.02          | Quick iterations        |
| **DALL-E 3**    | standard    | 1024x1024 | ~$0.04          | Creative designs        |
| **DALL-E 3**    | hd          | 1024x1024 | ~$0.08          | High-detail artwork     |
| **DALL-E 2**    | standard    | 1024x1024 | ~$0.02          | Fast & economical       |

### Cost Optimization Tips

```bash
# 💡 Cost-effective workflow
# 1. Start with DALL-E 2 for quick iterations
snapai icon --prompt "modern fitness app icon concept with dumbbell and clean design" --model dall-e-2

<<<<<<< HEAD
# 2. Test different styles with GPT-Image-1 (low cost)
snapai icon --prompt "minimalist calculator app with clean white background and blue accents" --style minimalism --model gpt-image-1 --quality low
snapai icon --prompt "premium calculator app with glass-like elements and translucent effects" --style glassy --model gpt-image-1 --quality low
=======
# 2. Generate multiple variations with GPT-Image-1
snapai icon --prompt "refined app icon" --model gpt-image-1 --num-images 3
>>>>>>> 3a151f32

# 3. Generate multiple variations with GPT-Image-1
snapai icon --prompt "refined fitness app icon with dumbbell and energetic gradient design" --model gpt-image-1 --num-images 3 --style minimalism

# 4. Final high-quality version with DALL-E 3
snapai icon --prompt "final fitness app icon with professional dumbbell design and clean minimalist style" --model dall-e-3 --quality hd --style minimalism
```

> [!TIP]
> Use `--model dall-e-2` for testing, then `--model gpt-image-1` for style exploration and variations, and `--model dall-e-3 --quality hd` for production! Combine with `--style` for consistent visual identity.

## 🚀 Advanced Usage

### CI/CD Integration

```bash
# Perfect for automation with different models
npx snapai icon --prompt "$(cat icon-prompt.txt)" --output ./dist/icons --model gpt-image-1 --style minimalism

# Generate multiple formats for web
npx snapai icon --prompt "modern web logo with company branding and clean geometric design" --background transparent --output-format webp --output ./web-assets --style glassy
```

### Batch Generation

```bash
# Generate multiple variations with single command
snapai icon --prompt "modern fitness app icon variations with dumbbell and energetic design" --num-images 5 --model gpt-image-1 --output ./icons --style minimalism

# Generate different sizes for different platforms
snapai icon --prompt "vibrant social media logo with gradient background and modern typography" --size 1024x1024 --output ./social --model dall-e-3 --style gradient
snapai icon --prompt "premium banner logo with glass-like elements and translucent effects" --size 1792x1024 --output ./banners --model dall-e-3 --style glassy
```

### Professional Workflow

```bash
# 1. Concept phase - quick & cheap
snapai icon --prompt "modern fitness app icon concept with dumbbell and clean geometric design" --model dall-e-2 --num-images 5

# 2. Style exploration - try different visual approaches
snapai icon --prompt "minimalist fitness app with clean white dumbbell icon and subtle blue accents" --style minimalism --model gpt-image-1
snapai icon --prompt "premium fitness app with glass-like dumbbell and translucent purple elements" --style glassy --model gpt-image-1
snapai icon --prompt "energetic fitness app with neon dumbbell and electric green glow effects" --style neon --model gpt-image-1

# 3. Refinement phase - multiple high-quality options
snapai icon --prompt "professional fitness app icon with dumbbell and clean minimalist design" --model gpt-image-1 --quality high --num-images 3 --style minimalism

# 4. Final production - transparent background for overlays
snapai icon --prompt "final fitness app icon with professional dumbbell design and clean white background" --model gpt-image-1 --background transparent --quality high --style minimalism

# 5. Platform-specific versions
snapai icon --prompt "iOS app store fitness icon with classic Apple design and subtle gradients" --model dall-e-3 --quality hd --style ios-classic
snapai icon --prompt "Android play store fitness icon with Material Design and bold colors" --model dall-e-3 --quality hd --style android-material
```

## 🛠️ For Developers

Need help setting up for development? Check out our detailed guides:

- 📚 [Development Setup](DEV_SETUP.md) - Local development workflow
- 📦 [Publishing Guide](PUBLISHING_GUIDE.md) - For maintainers

```bash
# Quick dev setup
git clone https://github.com/betomoedano/snapai.git
cd snapai && pnpm install && pnpm run build
./bin/dev.js --help
```

## 📚 Learn More

**Want to master React Native & Expo development?** 🚀

Visit [**Code with Beto**](https://codewithbeto.dev) for premium courses:

- 📱 **React Native with Expo** - Build real-world apps
- ⚡ **React with TypeScript** - Type-safe development
- 🔧 **GitHub Mastery** - Professional workflows
- 🔥 **LiveStore Course** _(Coming Soon)_ - Local-first apps

_Build the skills that top developers use in production!_ ✨

## 🤝 Contributing

Love SnapAI? Help make it even better!

- 🐛 [Report bugs](https://github.com/betomoedano/snapai/issues)
- 💡 [Suggest features](https://github.com/betomoedano/snapai/issues)
- 📝 [Improve docs](CONTRIBUTING.md)
- 🔧 [Submit code](CONTRIBUTING.md)

## 📄 License

MIT License - build amazing things! 🎉<|MERGE_RESOLUTION|>--- conflicted
+++ resolved
@@ -195,10 +195,8 @@
 | `--num-images`    | `-n`  | 1-10                                  | `1`           | Number of images (dall-e-3 max: 1)   |
 | `--moderation`    |       | `low`, `auto`                         | `auto`        | Content filtering (gpt-image-1 only) |
 | `--raw-prompt`    |       | boolean                               | `false`       | Skip iOS enhancement                 |
-<<<<<<< HEAD
 | `--style`         |       | See style table below                 | _none_        | Icon design style                    |
-=======
->>>>>>> 3a151f32
+
 
 #### Model Comparison
 
@@ -250,11 +248,8 @@
 
 **DALL-E 2:**
 
-<<<<<<< HEAD
 - `standard` - Only option available
-=======
 - API does not support quality option
->>>>>>> 3a151f32
 
 #### Style Guide
 
@@ -344,14 +339,12 @@
 # 1. Start with DALL-E 2 for quick iterations
 snapai icon --prompt "modern fitness app icon concept with dumbbell and clean design" --model dall-e-2
 
-<<<<<<< HEAD
 # 2. Test different styles with GPT-Image-1 (low cost)
 snapai icon --prompt "minimalist calculator app with clean white background and blue accents" --style minimalism --model gpt-image-1 --quality low
 snapai icon --prompt "premium calculator app with glass-like elements and translucent effects" --style glassy --model gpt-image-1 --quality low
-=======
-# 2. Generate multiple variations with GPT-Image-1
+
+# 2.1 Generate multiple variations with GPT-Image-1
 snapai icon --prompt "refined app icon" --model gpt-image-1 --num-images 3
->>>>>>> 3a151f32
 
 # 3. Generate multiple variations with GPT-Image-1
 snapai icon --prompt "refined fitness app icon with dumbbell and energetic gradient design" --model gpt-image-1 --num-images 3 --style minimalism
