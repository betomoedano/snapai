--- conflicted
+++ resolved
@@ -2,7 +2,6 @@
 
 All notable changes to SnapAI will be documented in this file.
 
-<<<<<<< HEAD
 ## [UNRELEASED] - 2025-09-15 🇲🇽
 
 ### 🎨 Style System & Enhanced Prompts
@@ -40,7 +39,7 @@
 - Style templates with intelligent prompt enhancement
 - TypeScript interfaces for style system
 - Style validation and description system
-=======
+
 ## [0.4.1] - 2025-09-13
 
 #### Improvements
@@ -56,7 +55,6 @@
   - Fixed TypeScript typing issues in parameter validation
 - **Possible fix for #11**:
   - Possible fix for unsupported esm url issue on windows (need to confirm with windows users)
->>>>>>> 3a151f32
 
 ## [0.4.0] - 2025-07-05
 
